#! /usr/bin/env python
# encoding: utf-8

top = '.'
out = 'build'

from waflib import Utils

import imp
def waftool(name):
    return imp.load_module('waf_' + name, *imp.find_module(name, ['./waftools', './latticetester/waftools']))

version = waftool('version')
compiler = waftool('compiler')
deps = waftool('deps')

def options(ctx):
    ctx.load('compiler_c compiler_cxx gnu_dirs waf_unit_test')
    ctx.add_option('--link-static', action='store_true', help='statically link with dependencies')
    ctx.add_option('--build-docs', action='store_true', default=False, help='build documentation')
    ctx.add_option('--boost', action='store', help='prefix under which Boost is installed')
    ctx.add_option('--ntl', action='store', help='prefix under which NTL is installed')
    ctx.add_option('--gmp', action='store', help='prefix under which GMP is installed')


def configure(ctx):
    build_platform = Utils.unversioned_sys_platform()
    ctx.msg("Build platform", build_platform)

    ctx.load('compiler_c compiler_cxx gnu_dirs waf_unit_test')
    ctx.check(features='cxx', cxxflags='-std=c++14')
    ctx.env.append_unique('CXXFLAGS', ['-std=c++14', '-Wall'])
    ctx.check(features='c', cflags='-std=c99')
    ctx.env.append_unique('CFLAGS', ['-std=c99', '-Wall'])

    # suppress Boost ublas warnings
    compiler.add_cxx_flag_if_supported(ctx, '-Wno-unused-local-typedefs')
    compiler.add_cxx_flag_if_supported(ctx, '-Wno-unused-function')
    compiler.add_cxx_flag_if_supported(ctx, '-Wnon-virtual-dtor')
    compiler.add_cxx_flag_if_supported(ctx, '-Wshorten-64-to-32') # clang

    if ctx.options.link_static:
        #flags = ['-static', '-static-libgcc', '-static-libstdc++']
        flags = ['-static-libgcc', '-static-libstdc++']
        if ctx.check(features='cxx cxxprogram',
                linkflags=flags,
                mandatory=False):
            ctx.env.append_unique('LINKFLAGS', flags)

    # options
    if ctx.options.boost:
        deps.add_deps_path(ctx, 'boost', ctx.options.boost)
    if ctx.options.ntl:
        deps.add_deps_path(ctx, 'NTL', ctx.options.ntl)
    if ctx.options.gmp:
        deps.add_deps_path(ctx, 'GMP', ctx.options.gmp)

    ctx_check = deps.shared_or_static(ctx, ctx.check)


    # Boost
    ctx_check(features='cxx cxxprogram',
            header_name='boost/config.hpp')

    # NTL
    # if ctx.options.ntltypes:  # ntlttypes are now mandatory   
    ctx_check(features='cxx cxxprogram', header_name='NTL/vector.h')
    ctx_check(features='cxx cxxprogram', lib='ntl', uselib_store='NTL')

    # GMP
    ctx_check(features='cxx cxxprogram', header_name='gmp.h')
    ctx_check(features='cxx cxxprogram', lib='gmp', uselib_store='GMP')

    # Doxygen
    if ctx.options.build_docs:
        ctx.env.BUILD_DOCS = True
        if not ctx.find_program('doxygen', var='DOXYGEN', mandatory=False):
            ctx.fatal('Doxygen is required for building documentation.\n' +
                      'Get it from http://www.stack.nl/~dimitri/doxygen/')


    ctx.version_file('latticetester')
    version_tag = ctx.set_version('latticetester')
    ctx.define('LATTICETESTER_VERSION', version_tag)
    ctx.msg("Setting LatticeTester version", version_tag)

    # definitions of DEBUG and NDEBUG flags: not used in this version
    # if not hasattr(ctx.options, 'nested') or not ctx.options.nested:
    #     # build variants
    #     env = ctx.env.derive()
    #     env.detach()

    #     # release (default)
    #     ctx.env.append_unique('CXXFLAGS', ['-O2'])
    #     ctx.define('NDEBUG', 1)

    #     ctx.setenv('debug', env)
    #     ctx.env.append_unique('CXXFLAGS', ['-g'])
    #     ctx.define('DEBUG', 1)


def distclean(ctx):

    verfile = ctx.path.find_node('VERSION')
    if verfile:
        verfile.delete()
    from waflib import Scripting
    Scripting.distclean(ctx)


def build(ctx):

    ctx.add_group('group1')
    ctx.add_group('group2')

    if ctx.variant:
        print("Building variant `%s'" % (ctx.variant,))

    ctx.set_group('group1')
    ctx.recurse('src')
    ctx.recurse('data')    

    ctx.set_group('group2')
    ctx.recurse('examples')

    ctx.add_group('group6')
    ctx.set_group('group6')
    if not hasattr(ctx.options, 'nested') or not ctx.options.nested:
        ctx.recurse('progs')
        if ctx.env.BUILD_DOCS:
            ctx.recurse('doc') 

<<<<<<< HEAD
=======
    ctx.recurse('data')    
    # ctx.recurse('examples')

>>>>>>> 4e8c6f36
    # ctx.recurse('analysis') # probably broken, not used in the current version


# # build variants not used in this version

# from waflib.Build import BuildContext
# class debug(BuildContext):
#     cmd = 'debug'
#     variant = 'debug'<|MERGE_RESOLUTION|>--- conflicted
+++ resolved
@@ -130,12 +130,9 @@
         if ctx.env.BUILD_DOCS:
             ctx.recurse('doc') 
 
-<<<<<<< HEAD
-=======
     ctx.recurse('data')    
     # ctx.recurse('examples')
 
->>>>>>> 4e8c6f36
     # ctx.recurse('analysis') # probably broken, not used in the current version
 
 
