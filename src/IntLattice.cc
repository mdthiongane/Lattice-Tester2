--- conflicted
+++ resolved
@@ -547,7 +547,6 @@
       ++i;
    }
 
-<<<<<<< HEAD
    setDim (static_cast<int>(proj.size()));
    m_order = m_order;
 
@@ -565,26 +564,7 @@
    getDualBasis ().write();
    getPrimalBasis ().setNegativeNorm (true);
    getDualBasis ().setNegativeNorm (true);
-=======
-   lattice->setDim (static_cast<int>(proj.size()));
-   lattice->m_order = m_order;
-
-   Triangularization<Basis> (lattice->m_w, lattice->m_v, dim, static_cast<int>(proj.size()), m_m);
-// lattice->trace("\nESPION_4");
-/* cout << "  ***** build 2\n";
-lattice->getPrimalBasis ().setNegativeNorm (true);
-lattice->getPrimalBasis ().updateScalL2Norm (1,proj.size());
-lattice->getPrimalBasis ().write();*/
-   CalcDual<Basis> (lattice->m_v, lattice->m_w, static_cast<int>(proj.size()), m_m);
-/*
-cout << "  ***** build 3\n";
-lattice->getDualBasis ().setNegativeNorm (true);
-lattice->getDualBasis ().updateScalL2Norm (1,proj.size());
-lattice->getDualBasis ().write();
-*/
-   lattice->getPrimalBasis ().setNegativeNorm (true);
-   lattice->getDualBasis ().setNegativeNorm (true);
->>>>>>> afd9d723
+
 }
 
 } //namespace LatticeTester