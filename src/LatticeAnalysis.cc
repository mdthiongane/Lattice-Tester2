#include <fnmatch.h>
#include <dirent.h>
#include <sys/types.h>
#include <cerrno>
#include <vector>
#include <algorithm>
#include <string>
#include <iostream>
#include <iomanip>
#include <cmath>
#include <typeinfo>
#include <list>

#ifdef WITH_NTL
#include "NTL/ZZ.h"
#include "NTL/LLL.h"
#include "NTL/vec_ZZ.h"
#include "NTL/mat_ZZ.h"
#endif

#include "latticetester/Types.h"
#include "latticetester/Util.h"
#include "latticetester/Const.h"
#include "latticetester/IntLatticeBasis.h"
#include "latticetester/Normalizer.h"
#include "latticetester/NormaBestLat.h"
#include "latticetester/NormaLaminated.h"
#include "latticetester/NormaMinkowski.h"
#include "latticetester/NormaMinkL1.h"
#include "latticetester/NormaPalpha.h"
#include "latticetester/NormaRogers.h"
#include "latticetester/LatticeAnalysis.h"


#include "latticetester/LatticeTesterConfig.h"
<<<<<<< HEAD
#include "latmrg/ParamReader.h"
#include "latmrg/ParamReaderLat.h"


#include "latmrg/Formatter.h"
#include "latmrg/WriterRes.h"
#include "latmrg/ReportHeaderLat.h"
#include "latmrg/ReportFooterLat.h"
#include "latmrg/ReportLat.h"
=======
#include "latticetester/ParamReaderLat.h"

>>>>>>> 3ce69be2


using namespace std;
using namespace NTL;
//using namespace NTL;


namespace LatticeTester
{

//===========================================================================

<<<<<<< HEAD
LatticeAnalysis::LatticeAnalysis (Reducer* reducer, NormType norm, 
      NormaType normaType, int alpha) 
=======
LatticeAnalysis::LatticeAnalysis (Reducer & reducer, NormaType normaType, int alpha)
>>>>>>> 3ce69be2
{
   m_reducer = &reducer;
   m_dim = m_reducer->getIntLatticeBasis().getDim(); 
   m_norm = norm;
   m_normalizerType = normaType;
   initNormalizer(normaType, alpha);

}

//===========================================================================

LatticeAnalysis::~LatticeAnalysis ()
{
   delete m_normalizer;
}

//===========================================================================

<<<<<<< HEAD
void LatticeAnalysis::initNormalizer (NormaType norma, int alpha)
{
=======
bool LatticeAnalysis::performTest (double fact, long blockSize)
{
   bool result;
   NormType norm = m_reducer->getIntLatticeBasis().getNorm();
   int dim = m_reducer->getIntLatticeBasis().getDim();

   // finding shortest non-zero vector in the lattice
   m_reducer->shortestVectorWithBKZ(norm, fact, blockSize);
   //m_reducer.redBKZ(fact,blockSize); // BKZ reduction is performed
   //result = m_reducer.redBB0(norm) // Then Brand-and-Bpund procedure is performed

   // calculating the Figure of Merit
   double length = conv<double>(m_reducer->getMinLength());
   if (norm == L2NORM)
      length *= length;

   double maxLength = m_normalizer->getPreComputedBound(dim);

   if (norm == L2NORM)
      m_merit = sqrt(length / maxLength);
   else
      m_merit = length / maxLength;

   return result;

}

//===========================================================================

void LatticeAnalysis::initNormalizer (NormaType norma, int alpha)
{
   int dim = m_reducer->getIntLatticeBasis().getDim();

>>>>>>> 3ce69be2
   // PW_TODO
   // ok si la matrice est directement construite comme m-dual mais probleme si
   // travail direct sur primale re-scaled ?
   // version avec logDensity en parametre (pou m^k sans besoin de calcul det)

   RScal logDensity;
   logDensity = - log( determinant(m_reducer->getIntLatticeBasis().getBasis()) );

   switch (norma) {
      case BESTLAT:
         m_normalizer = new NormaBestLat (logDensity, m_dim);
         break;
      case LAMINATED:
         m_normalizer = new NormaLaminated (logDensity, m_dim);
         break;
      case ROGERS:
         m_normalizer = new NormaRogers (logDensity, m_dim);
         break;
      case MINKL1:
         m_normalizer = new NormaMinkL1 (logDensity, m_dim);
         break;
      case MINKOWSKI:
         m_normalizer = new NormaMinkowski (logDensity, m_dim);
         break;
      case NORMA_GENERIC:
         m_normalizer = new Normalizer (logDensity, m_dim, "Norma_generic");
         break;
      case PALPHA_N:
         m_normalizer = new NormaPalpha (m_reducer->getIntLatticeBasis().getModulo(), alpha, dim);
         //PW_TODO : c'est bien ça ?
         break;
      default:
         cout << "normalizer:   no such case";
         exit (2);
   }
}

//===========================================================================

bool LatticeAnalysis::performTest (double fact, long blockSize)
{
   bool result;

   // finding shortest non-zero vector in the lattice
   m_reducer->shortestVectorWithBKZ(norm, fact, blockSize);
   //m_reducer.redBKZ(fact,blockSize); // BKZ reduction is performed
   //result = m_reducer.redBB0(norm) // Then Brand-and-Bpund procedure is performed

   // calculating the Figure of Merit
   double length = conv<double>(m_reducer->getMinLength());
   if (norm == L2NORM)
      length *= length;

   double maxLength = m_normalizer->getPreComputedBound(dim);

   if (norm == L2NORM)
      m_merit = sqrt(length / maxLength);
   else 
      m_merit = length / maxLength;

   return result;
  
}

//==========================================================================

/*
 * Reads the test parameters in infile; then do the test.
 * infile is the data file name without extension: if the data file is named
 * "poil.dat", then infile is "poil".
 * Data files must always have the extension "dat".
 */
int LatticeAnalysis::doTestFromInputFile (const char *infile)
{
<<<<<<< HEAD
   // parameters reading
=======


   //// mettre ici le code qui est dans le main



   // Lecture des paramètres
>>>>>>> 3ce69be2
   string fname (infile);
   fname += ".dat";
   ParamReaderLat paramRdr (fname.c_str ());
   fname.clear ();

   LatConfig config;
   paramRdr.read (config);
   //config.write();

   Writer* rw = createWriter (infile, config.outputType);



   // creating the Reducer object
   IntLatticeBasis basis (config.matrix, config.dim, config.norm);
   Reducer red (basis);





   // finding shortest non-zero vector in the lattice
   // PW_TODO : disjonction de cas selon la pre-reduction choisie
   double fact = 1.0 - config.epsilon;
   red.shortestVectorWithBKZ(config.norm, fact, config.blockSize);

   // calculating the density
   // PW_TODO
   // ok si la matrice est directement construite comme m-dual mais probleme si 
   // travail direct sur primale re-scaled ?
   // version avec logDensity en parametre (pou m^k sans besoin de calcul det)
   RScal logDensity;
   logDensity = - log( determinant(red.getIntLatticeBasis().getBasis()) );


   // initializing the normalizer

   Normalizer* normalizer;

   switch (config.normalizer) {
      case BESTLAT:
         m_normalizer = new NormaBestLat (logDensity, config.dim);
         break;
      case LAMINATED:
         m_normalizer = new NormaLaminated (logDensity, config.dim);
         break;
      case ROGERS:
         m_normalizer = new NormaRogers (logDensity, config.dim);
         break;
      case MINKL1:
         m_normalizer = new NormaMinkL1 (logDensity, config.dim);
         break;
      case MINKOWSKI:
         m_normalizer = new NormaMinkowski (logDensity, config.dim);
         break;
      case NORMA_GENERIC:
         m_normalizer = new Normalizer (logDensity, config.dim, "Norma_generic");
         break;

      /*
      case PALPHA_N:
         m_normalizer = new NormaPalpha (m_reducer->getIntLatticeBasis().getModulo(), alpha, dim);
         //PW_TODO : c'est bien ça ?
         break;
      */

      default:
         cout << "normalizer:   no such case";
         exit (2);
   }


   // Calculating the Figure of Merit using the selected normalization
   m_merit = conv<double>(red.getMinLength()) / normalizer->getPreComputedBound(dim);

   // deleting the normalizer pointer
   delete normalizer;




   ReportHeaderLat header (rw, &config, lattice);
   ReportFooterLat footer (rw);
   ReportLat report (rw, &config, &header, &footer);

   double minVal[1 + toDim];
   SetZero (minVal, toDim);

   Normalizer *normal = 0;

   if (config.criter == SPECTRAL) {
      normal = lattice->getNormalizer (config.norma, 0);
      // creates and returns the normalizer corresponding to config.norma
      normal->setNorm (config.norm);
   } else if (config.criter == PALPHA &&
              (config.calcPalpha == NORMPAL || config.calcPalpha == BAL)) {
      normal = new NormaPalpha (lattice->getModulo(), config.alpha, toDim);
   }

   if (!memLacF && config.lacunary) {
      plac = new Lacunary (config.Lac, toDim);
      lattice->setLac (*plac);
   }


   switch (config.criter) {
   case SPECTRAL: {
         LatTestSpectral spectralTest (normal, lattice);
         lattice->buildBasis (fromDim - 1);

         spectralTest.attach (&report);
         report.printHeader ();
         spectralTest.setDualFlag (config.dualF);
         spectralTest.setInvertFlag (config.invertF);
         spectralTest.setDetailFlag (config.detailF);
         spectralTest.setMaxAllDimFlag (true);
         spectralTest.setMaxNodesBB (config.maxNodesBB);

         if (1 == config.d) {
            spectralTest.test (fromDim, toDim, minVal);
            // lattice->write();
            footer.setLatticeTest (&spectralTest);
            report.printTable ();
            report.printFooter ();

         } else {
            if (config.genType[0] == MRG || config.genType[0] == LCG)
               master = new MRGLattice (*(MRGLattice *) lattice);
            else if (config.genType[0] == KOROBOV)
               master = new KorobovLattice (*(KorobovLattice *) lattice);
            else if (config.genType[0] == RANK1)
               master = new Rank1Lattice (*(Rank1Lattice *) lattice);

            master->buildBasis (toDim);
            TestProjections proj (master, lattice, &spectralTest, config.td,
                                  config.d);
            proj. setOutput (rw);
            // proj.setDualFlag (config.dualF);
            proj.setPrintF (true);
            double merit = proj.run (stationary, false, minVal);
            int nbProj = proj.getNumProjections ();
            rw->writeString ("\nMin merit:   ");
            rw->writeDouble (sqrt (merit));
            rw->newLine ();
            rw->writeString ("Num projections:   ");
            rw->writeInt (nbProj);
            rw->newLine ();
            // nbProj = proj.calcNumProjections(stationary, false);
            // cout << "Num projections2:  " << nbProj << endl << endl;
            delete master;
         }
      }
      break;

   case BEYER: {
         LatTestBeyer beyerTest (lattice);
         lattice->buildBasis (fromDim - 1);
         beyerTest.attach (&report);
         report.printHeader ();
         beyerTest.setDualFlag (config.dualF);
         beyerTest.setMaxAllDimFlag (true);
         beyerTest.setMaxNodesBB (config.maxNodesBB);
         beyerTest.setDetailFlag (config.detailF);
         beyerTest.test (fromDim, toDim, minVal);
         footer.setLatticeTest (&beyerTest);
         report.printTable ();
         report.printFooter ();
         //rw->writeString (lattice->toStringDualBasis ());
      }
      break;

   case PALPHA: {
         LatTestPalpha palphaTest (normal, lattice);
         palphaTest.setConfig (&config);
         palphaTest.attach (&report);
         report.printHeader ();
         if (1 == config.d) {
            palphaTest.test (fromDim, toDim, minVal);
            footer.setLatticeTest (&palphaTest);
            report.printTable ();
            report.printFooter ();
         } else {
            MRGLattice master = MRGLattice (*(MRGLattice *) lattice);
            master.buildBasis (toDim);
            TestProjections proj (&master, lattice, &palphaTest, config.td,
                                  config.d);
            proj. setOutput (rw);
            double merit = proj.run (true, false, minVal);
            int nbProj = proj.getNumProjections ();
            rw->writeString ("\n\nMin merit:   ");
            rw->writeDouble (sqrt (merit));
            rw->newLine ();
            rw->writeString ("Num projections:   ");
            rw->writeInt (nbProj);
            rw->newLine ();
            rw->newLine ();
         }
      }
      break;

   default:
      cerr << "Default case for config.criter" << endl;
      return -1;
   }

   if (normal != 0)
      delete normal;
   if (!memLacF && config.lacunary)
      delete plac;
   delete lattice;
   delete rw;
   return 0;
}


//==========================================================================

int LatticeAnalysis::doTestFromDirectory (const char *dirname)
{
   string dir = string (dirname);
   std::vector <string> files = std::vector <string> ();

   getDir (dir, files);
   printFileNames (files);
   eraseExtension (files);

   int flag = 0;
   for (unsigned int i = 0; i < files.size (); i++)
      flag |= doTest (files[i].c_str());

   return flag;
}

//==========================================================================

Writer* LatticeAnalysis::createWriter (const char *infile, OutputType ot)
{
   Writer *rw = 0;
   string fname;

   switch (ot) {
   case RES:
      fname = infile;
      fname += ".res";
      rw = new WriterRes (fname.c_str ());
      break;

   case TEX:
      fname = infile;
      fname += ".tex";
      // rw = new WriterTex(fname.c_str()); //EB Ne permet pas d'écrire en Tex
      break;

   case TERMINAL:
      rw = new WriterRes (&cout);
      break;

   default:
      cerr << "\n*** outputType:   no such case" << endl;
      return 0;
   }
   return rw;
}

//==========================================================================

} // end namespace LatticeTester




namespace
{

//==========================================================================

int getDir (string dir, std::vector <string> & files)
{
   DIR *dp;
   struct dirent *dirp;
   if ((dp = opendir (dir.c_str())) == NULL) {
      cerr << "Directory: " << dir << endl;
      perror ("Couldn't open the directory");
      return errno;
   }

   // Does directory name ends with /
   size_t j = dir.rfind('/');
   string SEP("");
   // if not, add one /
   if (dir.size() != (1 + j))
      SEP += "/";

   while ((dirp = readdir (dp)) != NULL) {
      if (0 == fnmatch("*.dat", dirp->d_name, 0))
         // keeps full name including directory name
         files.push_back (string (dir + SEP + dirp->d_name));
   }
   closedir (dp);
   return 0;
}

//==========================================================================

void eraseExtension (std::vector <string> & files)
{
   for (unsigned int i = 0; i < files.size (); i++) {
      size_t j = files[i].rfind(".dat");
      if (j != string::npos)
         files[i].erase(j);
   }
}

//==========================================================================

void printFileNames (std::vector <string> & files)
{
   cout << "----------------------------------------------" << endl;
   for (unsigned int i = 0; i < files.size (); i++) {
      cout << files[i] << endl;
   }
}

//==========================================================================

} // end namespace<|MERGE_RESOLUTION|>--- conflicted
+++ resolved
@@ -31,23 +31,8 @@
 #include "latticetester/NormaRogers.h"
 #include "latticetester/LatticeAnalysis.h"
 
-
 #include "latticetester/LatticeTesterConfig.h"
-<<<<<<< HEAD
-#include "latmrg/ParamReader.h"
-#include "latmrg/ParamReaderLat.h"
-
-
-#include "latmrg/Formatter.h"
-#include "latmrg/WriterRes.h"
-#include "latmrg/ReportHeaderLat.h"
-#include "latmrg/ReportFooterLat.h"
-#include "latmrg/ReportLat.h"
-=======
 #include "latticetester/ParamReaderLat.h"
-
->>>>>>> 3ce69be2
-
 
 using namespace std;
 using namespace NTL;
@@ -59,12 +44,8 @@
 
 //===========================================================================
 
-<<<<<<< HEAD
-LatticeAnalysis::LatticeAnalysis (Reducer* reducer, NormType norm, 
+LatticeAnalysis::LatticeAnalysis (Reducer & reducer, NormType norm, 
       NormaType normaType, int alpha) 
-=======
-LatticeAnalysis::LatticeAnalysis (Reducer & reducer, NormaType normaType, int alpha)
->>>>>>> 3ce69be2
 {
    m_reducer = &reducer;
    m_dim = m_reducer->getIntLatticeBasis().getDim(); 
@@ -83,44 +64,8 @@
 
 //===========================================================================
 
-<<<<<<< HEAD
 void LatticeAnalysis::initNormalizer (NormaType norma, int alpha)
 {
-=======
-bool LatticeAnalysis::performTest (double fact, long blockSize)
-{
-   bool result;
-   NormType norm = m_reducer->getIntLatticeBasis().getNorm();
-   int dim = m_reducer->getIntLatticeBasis().getDim();
-
-   // finding shortest non-zero vector in the lattice
-   m_reducer->shortestVectorWithBKZ(norm, fact, blockSize);
-   //m_reducer.redBKZ(fact,blockSize); // BKZ reduction is performed
-   //result = m_reducer.redBB0(norm) // Then Brand-and-Bpund procedure is performed
-
-   // calculating the Figure of Merit
-   double length = conv<double>(m_reducer->getMinLength());
-   if (norm == L2NORM)
-      length *= length;
-
-   double maxLength = m_normalizer->getPreComputedBound(dim);
-
-   if (norm == L2NORM)
-      m_merit = sqrt(length / maxLength);
-   else
-      m_merit = length / maxLength;
-
-   return result;
-
-}
-
-//===========================================================================
-
-void LatticeAnalysis::initNormalizer (NormaType norma, int alpha)
-{
-   int dim = m_reducer->getIntLatticeBasis().getDim();
-
->>>>>>> 3ce69be2
    // PW_TODO
    // ok si la matrice est directement construite comme m-dual mais probleme si
    // travail direct sur primale re-scaled ?
@@ -195,17 +140,7 @@
  */
 int LatticeAnalysis::doTestFromInputFile (const char *infile)
 {
-<<<<<<< HEAD
    // parameters reading
-=======
-
-
-   //// mettre ici le code qui est dans le main
-
-
-
-   // Lecture des paramètres
->>>>>>> 3ce69be2
    string fname (infile);
    fname += ".dat";
    ParamReaderLat paramRdr (fname.c_str ());
@@ -222,10 +157,6 @@
    // creating the Reducer object
    IntLatticeBasis basis (config.matrix, config.dim, config.norm);
    Reducer red (basis);
-
-
-
-
 
    // finding shortest non-zero vector in the lattice
    // PW_TODO : disjonction de cas selon la pre-reduction choisie
